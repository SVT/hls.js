--- conflicted
+++ resolved
@@ -607,15 +607,10 @@
                         'Loaded fragment with dropped frames, backtracking 1 segment to find a keyframe'
                     );
                     frag.dropped = 0;
-<<<<<<< HEAD
-                    if (prevFrag && prevFrag.loadCounter) {
-                        prevFrag.loadCounter--;
-=======
                     if (prevFrag) {
                         if (prevFrag.loadCounter) {
                             prevFrag.loadCounter--;
                         }
->>>>>>> 1d70a2f2
                         frag = prevFrag;
                     } else {
                         frag = null;
@@ -1417,11 +1412,7 @@
                         // Causes findFragments to backtrack a segment and find the keyframe
                         // Audio fragments arriving before video sets the nextLoadPosition, causing _findFragments to skip the backtracked fragment
                         frag.backtracked = true;
-<<<<<<< HEAD
-                        this.nextLoadPosition = frag.startPTS;
-=======
                         this.nextLoadPosition = data.startPTS;
->>>>>>> 1d70a2f2
                         this.state = State.IDLE;
                         this.tick();
                         return;
