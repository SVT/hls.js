--- conflicted
+++ resolved
@@ -323,11 +323,7 @@
                         const fragNext = fragPrevious
                             ? fragments[fragPrevious.sn - fragments[0].sn + 1]
                             : undefined;
-<<<<<<< HEAD
                         const fragmentWithinToleranceTest = candidate => {
-=======
-                        let fragmentWithinToleranceTest = candidate => {
->>>>>>> 1d70a2f2
                             // offset should be within fragment boundary - config.maxFragLookUpTolerance
                             // this is to cope with situations like
                             // bufferEnd = 9.991
@@ -363,14 +359,11 @@
                             }
                             return 0;
                         };
-<<<<<<< HEAD
                         if (!foundFrag) {
                             logger.log(
                                 `frag not found @bufferEnd/start:${bufferEnd}/${start}`
                             );
                         }
-=======
->>>>>>> 1d70a2f2
 
                         if (bufferEnd < end) {
                             if (bufferEnd > end - maxFragLookUpTolerance) {
